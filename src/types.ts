import * as ts from 'typescript';
import { injectable, inject } from 'inversify';
import { memoizeGetter } from './utils';

export type LintResult = Map<string, FileSummary>;

export interface FileSummary extends LintAndFixFileResult {
    text: string;
}

export interface LintAndFixFileResult {
    fixes: number;
    failures: Failure[];
}

export interface Replacement {
    start: number;
    end: number;
    text: string;
}

export abstract class Replacement {
    public static append(pos: number, text: string): Replacement {
        return {text, start: pos, end: pos};
    }
    public static delete(start: number, end: number): Replacement {
        return {start, end, text: ''};
    }
    public static replaceAt(start: number, length: number, text: string): Replacement {
        return {start, text, end: start + length};
    }
    public static deleteAt(start: number, length: number): Replacement {
        return {start, end: start + length, text: ''};
    }
}

export interface Fix {
    replacements: Replacement[];
}

export interface Failure {
    start: FailurePosition;
    end: FailurePosition;
    message: string;
    ruleName: string;
    severity: Severity;
    fix: Fix | undefined;
}

export namespace Failure {
    export function compare(a: Failure, b: Failure): number {
        return a.start.position - b.start.position
            || a.end.position - b.end.position
            || compareStrings(a.ruleName, b.ruleName)
            || compareStrings(a.message, b.message);
    }
}

function compareStrings(a: string, b: string): number {
    return a < b
        ? -1
        : a > b
            ? 1
            : 0;
}

export interface FailurePosition {
    line: number;
    character: number;
    position: number;
}

export type Severity = 'error' | 'warning';

// @internal
export interface RuleConstructor {
    requiresTypeInformation: boolean;
    supports?(sourceFile: ts.SourceFile, options: any, settings: ReadonlyMap<string, any>): boolean;
    new(context: RuleContext): AbstractRule;
}

export interface RuleContext {
    readonly program?: ts.Program;
    readonly sourceFile: ts.SourceFile;
    addFailure(this: void, start: number, end: number, message: string, fix?: Replacement | Replacement[]): void;
    addFailureAt(this: void, start: number, length: number, message: string, fix?: Replacement | Replacement[]): void;
    addFailureAtNode(this: void, node: ts.Node, message: string, fix?: Replacement | Replacement[]): void;
    /**
     * Detect if the rule is disabled somewhere in the given range.
     * A rule is considered disabled if the given range contains or overlaps a range disabled by line switches.
     * This can be used to avoid CPU intensive check if the error is ignored anyway.
     *
     * @param range The range to check for disables. If you only care about a single position, set `pos` and `end` to the same value.
     */
    isDisabled(this: void, range: ts.TextRange): boolean;
}
export abstract class RuleContext {}

export interface TypedRuleContext extends RuleContext {
    readonly program: ts.Program;
}
export abstract class TypedRuleContext {}

export const RuleOptions = Symbol('RuleOptions');

export interface GlobalSettings extends ReadonlyMap<string, any> {}
export abstract class GlobalSettings {}

@injectable()
export abstract class AbstractRule {
    public static readonly requiresTypeInformation: boolean = false;
    public static supports?(sourceFile: ts.SourceFile, options: any, settings: GlobalSettings): boolean;
    public static validateConfig?(config: any): string[] | string | undefined;

    public readonly sourceFile: ts.SourceFile;
    public readonly program: ts.Program | undefined;

    constructor(@inject(RuleContext) public readonly context: RuleContext) {
        this.sourceFile = context.sourceFile;
        this.program = context.program;
    }

    public abstract apply(): void;

    public addFailure(start: number, end: number, message: string, fix?: Replacement | Replacement[]) {
        this.context.addFailure(start, end, message, fix);
    }

    public addFailureAt(start: number, length: number, message: string, fix?: Replacement | Replacement[]) {
        this.addFailure(start, start + length, message, fix);
    }

    public addFailureAtNode(node: ts.Node, message: string, fix?: Replacement | Replacement[]) {
        this.addFailure(node.getStart(this.sourceFile), node.end, message, fix);
    }
}

@injectable()
export abstract class TypedRule extends AbstractRule {
    public static readonly requiresTypeInformation = true;
    public readonly context: TypedRuleContext;
    public readonly program: ts.Program;

    /** Lazily evaluated getter for TypeChecker. Use this instead of `this.program.getTypeChecker()` to avoid wasting CPU cycles. */
    @memoizeGetter
    public get checker() {
        return this.program.getTypeChecker();
    }

    constructor(context: TypedRuleContext) {
        super(context);
    }
}

export abstract class AbstractFormatter {
    public abstract format(result: LintResult): string;
}

// @internal
export interface FormatterConstructor {
    new(): AbstractFormatter;
}

export interface RawConfiguration {
    aliases?: {[prefix: string]: {[name: string]: RawConfiguration.Alias | null}};
    rules?: {[key: string]: RawConfiguration.RuleConfigValue};
    settings?: {[key: string]: any};
    extends?: string | string[];
    root?: boolean;
    overrides?: RawConfiguration.Override[];
    rulesDirectories?: {[prefix: string]: string};
    exclude?: string | string[];
    processor?: string;
}

export namespace RawConfiguration {
    export type RuleSeverity = 'off' | 'warn' | 'warning' | 'error';
    export interface RuleConfig {
        severity?: RuleSeverity;
        options?: any;
    }
    export type RuleConfigValue = RuleSeverity | RuleConfig | null;
    export interface Override {
        files: string | string[];
        rules?: {[key: string]: RawConfiguration.RuleConfigValue};
        settings?: {[key: string]: any};
        processor?: string;
    }
    export interface Alias {
        rule: string;
        options?: any;
    }
}

export interface Configuration {
    aliases?: {[name: string]: Configuration.Alias | null};
    rules?: {[key: string]: Configuration.RuleConfig};
    settings?: {[key: string]: any};
    filename: string;
    overrides?: Configuration.Override[];
    extends: Configuration[];
    rulesDirectories?: Map<string, string>;
    processor?: string;
    exclude?: string[];
}

export namespace Configuration {
    export type RuleSeverity = 'off' | 'warning' | 'error';
    export interface RuleConfig {
        severity?: RuleSeverity;
        options?: any;
    }
    export interface Override {
        rules?: {[key: string]: RuleConfig};
        settings?: {[key: string]: any};
        files: string[];
        processor?: string;
    }
    export interface Alias {
        rule: string;
        options?: any;
    }
}

export interface EffectiveConfiguration {
    rules: Map<string, EffectiveConfiguration.RuleConfig>;
    settings: Map<string, any>;
    processor: string | undefined;
}

export namespace EffectiveConfiguration {
    export interface RuleConfig {
        severity: Configuration.RuleSeverity;
        options: any;
        rulesDirectories: string[] | undefined;
        rule: string;
    }
}

export const enum Format {
    Yaml = 'yaml',
    Json = 'json',
    Json5 = 'json5',
}

<<<<<<< HEAD
// @internal
export interface ProcessorConstructor {
    transformName(fileName: string, settings: ReadonlyMap<string, any>): string;
    new(source: string, sourceFileName: string, targetFileName: string, settings: ReadonlyMap<string, any>): AbstractProcessor;
}

export interface ProcessorUpdateResult {
    transformed: string;
    changeRange?: ts.TextChangeRange;
}

export abstract class AbstractProcessor {
    /**
     * Returns the resulting file name.
     */
    public static transformName(fileName: string, _settings: ReadonlyMap<string, any>): string {
        return fileName;
    }

    constructor(
        protected source: string,
        protected sourceFileName: string,
        protected targetFileName: string,
        protected settings: ReadonlyMap<string, any>,
    ) {}

    public abstract preprocess(): string;

    public abstract postprocess(failures: Failure[]): Failure[];

    public abstract updateSource(newSource: string, changeRange: ts.TextChangeRange): ProcessorUpdateResult;
}
=======
export interface MessageHandler {
    log(message: string): void;
    warn(message: string): void;
    error(e: Error): void;
}
export abstract class MessageHandler {}

export interface FileSystemReader {
    readFile(file: string): Buffer;
    readDirectory(dir: string): string[];
    stat(path: string): Stats;
}
export abstract class FileSystemReader {}

export interface Stats {
    isDirectory(): boolean;
    isFile(): boolean;
}

export interface RuleLoaderHost {
    loadCoreRule(name: string): RuleConstructor | undefined;
    loadCustomRule(name: string, directory: string): RuleConstructor | undefined;
}
export abstract class RuleLoaderHost {}

export interface FormatterLoaderHost {
    loadCoreFormatter(name: string): FormatterConstructor | undefined;
    loadCustomFormatter(name: string, basedir: string): FormatterConstructor | undefined;
}
export abstract class FormatterLoaderHost {}

export interface CacheManager {
    get<K, V>(id: CacheIdentifier<K, V>, key: K): V | undefined;
    resolve<K, V>(id: CacheIdentifier<K, V>, key: K, cb: (key: K) => V): V;
    set<K, V>(id: CacheIdentifier<K, V>, key: K, value: V): void;
    delete<K>(id: CacheIdentifier<K, any>, key: K): void;
    has<K>(id: CacheIdentifier<K, any>, key: K): boolean;
    clear(id: CacheIdentifier<any, any>): void;
}
export abstract class CacheManager {}

export class CacheIdentifier<K, V> {
    protected key: K;
    protected value: V;
    constructor(public description: string) {}
}

export interface Resolver {
    resolve(id: string, basedir: string, extensions: string[], paths?: string[]): string;
    require(id: string, options?: {cache?: boolean}): any;
}
export abstract class Resolver {}

export const CurrentDirectory = Symbol('CurrentDirectory');
export const HomeDirectory = Symbol('HomeDirectory');
>>>>>>> a82363c7
<|MERGE_RESOLUTION|>--- conflicted
+++ resolved
@@ -4,13 +4,12 @@
 
 export type LintResult = Map<string, FileSummary>;
 
-export interface FileSummary extends LintAndFixFileResult {
-    text: string;
-}
+export type FileSummary = LintAndFixFileResult;
 
 export interface LintAndFixFileResult {
+    content: string;
+    failures: Failure[];
     fixes: number;
-    failures: Failure[];
 }
 
 export interface Replacement {
@@ -243,7 +242,6 @@
     Json5 = 'json5',
 }
 
-<<<<<<< HEAD
 // @internal
 export interface ProcessorConstructor {
     transformName(fileName: string, settings: ReadonlyMap<string, any>): string;
@@ -276,7 +274,7 @@
 
     public abstract updateSource(newSource: string, changeRange: ts.TextChangeRange): ProcessorUpdateResult;
 }
-=======
+
 export interface MessageHandler {
     log(message: string): void;
     warn(message: string): void;
@@ -331,5 +329,4 @@
 export abstract class Resolver {}
 
 export const CurrentDirectory = Symbol('CurrentDirectory');
-export const HomeDirectory = Symbol('HomeDirectory');
->>>>>>> a82363c7
+export const HomeDirectory = Symbol('HomeDirectory');